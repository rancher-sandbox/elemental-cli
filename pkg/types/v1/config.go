--- conflicted
+++ resolved
@@ -63,17 +63,14 @@
 	if c.Verify {
 		c.Luet.SetPlugins(constants.LuetMtreePlugin)
 	}
-<<<<<<< HEAD
 	// If no squashcompression is set, zero the compression parameters
 	// By default on NewConfig the SquashFsCompressionConfig is set to the default values, and then override
 	// on config unmarshall.
 	if c.SquashFsNoCompression {
 		c.SquashFsCompressionConfig = []string{}
 	}
-=======
 	// Ensure luet arch matches Config.Arch
 	c.Luet.SetArch(c.Arch)
->>>>>>> 7ccfda5f
 	return nil
 }
 
